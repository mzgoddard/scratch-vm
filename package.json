--- conflicted
+++ resolved
@@ -40,17 +40,10 @@
     "lodash.defaultsdeep": "4.6.0",
     "minilog": "3.1.0",
     "promise": "7.1.1",
-<<<<<<< HEAD
-    "scratch-audio": "latest",
-    "scratch-blocks": "latest",
-    "scratch-render": "latest",
-    "scratch-storage": "^0.1.0",
-=======
     "scratch-audio": "^0.1.0-prerelease.0",
     "scratch-blocks": "^0.1.0-prerelease.0",
     "scratch-render": "^0.1.0-prerelease.0",
-    "scratch-storage": "^0.0.1-prerelease.0",
->>>>>>> 4045ae73
+    "scratch-storage": "^0.1.0",
     "script-loader": "0.7.0",
     "stats.js": "^0.17.0",
     "tap": "^10.2.0",
